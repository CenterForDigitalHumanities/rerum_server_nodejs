{
  "name": "rerum_server_nodejs",
  "version": "0.0.0",
  "private": true,
  "description": "Rerum API server for database access.",
  "keywords": [
    "rerum",
    "annotation",
    "iiif",
    "repository",
    "digital scholarship",
    "digital humanities",
    "cultural heritage",
    "nodejs",
    "mongodb"
  ],
  "homepage": "https://store.rerum.io",
  "license": "UNLICENSED",
  "author": "Research Computing Group <research.computing@slu.edu> (https://slu.edu)",
  "repository": "github:CenterForDigitalHumanities/rerum_server_nodejs",
  "scripts": {
    "start": "node ./bin/rerum_v1.js",
    "stop": "node ./bin/stopApp.js",
    "test": "jest",
    "runtest": "node ./bin/testApp.js"
  },
  "dependencies": {
    "cookie-parser": "~1.4.4",
<<<<<<< HEAD
    "debug": "~2.6.9",
    "dotenv": "^10.0.0",
    "dotenv-expand": "^8.0.1",
    "ejs": "^3.1.8",
    "express": "^4.16.4",
    "express-oauth2-jwt-bearer": "^1.1.0",
    "express-urlrewrite": "^2.0.0",
    "got": "^11.8.3",
    "http-errors": "~1.6.3",
    "jest-cli": "^27.5.1",
    "mongodb": "^4.1.2",
    "mongodb-memory-server": "^9.0.1",
    "morgan": "~1.9.1",
    "nock": "^13.2.4",
    "socket.io": "^4.4.1",
    "socket.io-client": "^4.4.1"
  },
  "devDependencies": {
    "@jest-mock/express": "^1.4.5",
=======
    "debug": "~4.3.4",
    "dotenv": "~16.3.1",
    "dotenv-expand": "~10.0.0",
    "ejs": "~3.1.8",
    "express": "^4.18.2",
    "express-oauth2-jwt-bearer": "~1.6.0",
    "express-urlrewrite": "~2.0.0",
    "http-errors": "~2.0.0",
    "mongodb": "~6.3.0",
    "morgan": "~1.10.0",
    "nock": "~13.4.0",
    "socket.io": "~4.7.2",
    "socket.io-client": "~4.7.2"
  },
  "devDependencies": {
    "@jest-mock/express": "^2.0.2",
    "@shelf/jest-mongodb": "^4.2.0",
>>>>>>> bfd19972
    "jest": "^29.7.0",
    "supertest": "^6.2.2"
  }
}<|MERGE_RESOLUTION|>--- conflicted
+++ resolved
@@ -26,27 +26,6 @@
   },
   "dependencies": {
     "cookie-parser": "~1.4.4",
-<<<<<<< HEAD
-    "debug": "~2.6.9",
-    "dotenv": "^10.0.0",
-    "dotenv-expand": "^8.0.1",
-    "ejs": "^3.1.8",
-    "express": "^4.16.4",
-    "express-oauth2-jwt-bearer": "^1.1.0",
-    "express-urlrewrite": "^2.0.0",
-    "got": "^11.8.3",
-    "http-errors": "~1.6.3",
-    "jest-cli": "^27.5.1",
-    "mongodb": "^4.1.2",
-    "mongodb-memory-server": "^9.0.1",
-    "morgan": "~1.9.1",
-    "nock": "^13.2.4",
-    "socket.io": "^4.4.1",
-    "socket.io-client": "^4.4.1"
-  },
-  "devDependencies": {
-    "@jest-mock/express": "^1.4.5",
-=======
     "debug": "~4.3.4",
     "dotenv": "~16.3.1",
     "dotenv-expand": "~10.0.0",
@@ -64,7 +43,6 @@
   "devDependencies": {
     "@jest-mock/express": "^2.0.2",
     "@shelf/jest-mongodb": "^4.2.0",
->>>>>>> bfd19972
     "jest": "^29.7.0",
     "supertest": "^6.2.2"
   }
