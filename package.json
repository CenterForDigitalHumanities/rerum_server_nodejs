{
  "name": "rerum_server_nodejs",
  "version": "0.0.0",
  "private": true,
  "scripts": {
    "start": "node ./bin/startApp.js",
    "stop": "node ./bin/stopApp.js",
    "devstart": "node ./bin/startApp.js",
    "serverstart": "SET DEBUG=node-js-prototyping:* & npm devstart",
    "retrieve-secrets": "aws-secrets-dotenv createLocalEnvironment prod",
    "test": "jest",
    "runtest": "node ./bin/testApp.js"
  },
  "dependencies": {
    "assert": "^2.0.0",
    "aws-secrets-dotenv": "^1.0.0",
    "body-parser": "^1.19.0",
    "cookie-parser": "~1.4.4",
    "debug": "~2.6.9",
    "dotenv": "^10.0.0",
    "dotenv-expand": "^8.0.1",
    "ejs": "~2.6.1",
    "express": "^4.16.4",
    "express-jwt": "^6.1.1",
    "express-jwt-authz": "^2.4.1",
    "express-oauth2-jwt-bearer": "^1.1.0",
    "http-errors": "~1.6.3",
<<<<<<< HEAD
    "jwks-rsa": "^2.0.5",
    "jwt-simple": "^0.5.6",
    "mock-jwks": "^1.0.3",
=======
    "jest-cli": "^27.5.1",
    "jest-config": "^27.5.1",
>>>>>>> c2e93131
    "mongodb": "^4.1.2",
    "morgan": "~1.9.1",
    "nock": "^13.2.4",
    "node-fetch": "^3.0.0",
    "socket.io": "^4.4.1",
    "socket.io-client": "^4.4.1"
  },
  "devDependencies": {
    "babel-cli": "^6.26.0",
    "babel-preset-env": "^1.7.0",
    "jest": "^27.5.1",
    "nodemon": "^2.0.12",
    "superagent": "^7.1.1",
    "supertest": "^6.2.2"
  }
}<|MERGE_RESOLUTION|>--- conflicted
+++ resolved
@@ -25,14 +25,11 @@
     "express-jwt-authz": "^2.4.1",
     "express-oauth2-jwt-bearer": "^1.1.0",
     "http-errors": "~1.6.3",
-<<<<<<< HEAD
     "jwks-rsa": "^2.0.5",
     "jwt-simple": "^0.5.6",
     "mock-jwks": "^1.0.3",
-=======
     "jest-cli": "^27.5.1",
     "jest-config": "^27.5.1",
->>>>>>> c2e93131
     "mongodb": "^4.1.2",
     "morgan": "~1.9.1",
     "nock": "^13.2.4",
