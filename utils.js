--- conflicted
+++ resolved
@@ -180,10 +180,7 @@
     let typestring = obj["@type"] ?? obj.type ?? ""
     const knownContainerTypes = [
         "ItemList",
-<<<<<<< HEAD
-=======
         "AnnotationPage",
->>>>>>> bf220402
         "AnnotationList",
         "AnnotationCollection",
         "Sequence",
