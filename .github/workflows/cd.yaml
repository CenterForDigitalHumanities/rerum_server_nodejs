--- conflicted
+++ resolved
@@ -7,19 +7,11 @@
     deploy:
       strategy: 
         matrix:
-<<<<<<< HEAD
-            node-version: [21]
-            machines: [vlcdhprdp02, vlcdhp02]
-      runs-on: ${{ matrix.machines }}
-      steps:
-        - uses: actions/checkout@v4
-=======
             node-version: [21.x]
             machines: [vlcdhprdp02, vlcdhp02]
       runs-on: ${{ matrix.machines }}
       steps:
         - uses: actions/checkout@master
->>>>>>> bfd19972
         - run: |
             if [[ ! -e /srv/node/logs/rerumv1.txt ]]; then
                 mkdir -p /srv/node/logs
