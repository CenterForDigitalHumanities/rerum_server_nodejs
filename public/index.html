<!DOCTYPE html>
<html lang="en-us">

<head>
    <meta charset="utf-8">
    <meta http-equiv="X-UA-Compatible" content="IE=edge">
    <meta name="description" content="RERUM Authorization Portal">
    <meta name="author" content="Research Computing Group, Saint Louis University">
    <meta name="keywords" content="RERUM, Auth0, API, RESTful, compliant, open, free, attributed, versioned">
    <title>RERUM Authorization Portal</title>
    <meta name="viewport" content="width=device-width, initial-scale=1.0">
    <link rel="stylesheet" href="https://maxcdn.bootstrapcdn.com/bootstrap/3.3.6/css/bootstrap.min.css">
    <link rel="stylesheet" href="https://maxcdn.bootstrapcdn.com/font-awesome/4.2.0/css/font-awesome.min.css">
    <script src="https://ajax.googleapis.com/ajax/libs/jquery/2.2.2/jquery.min.js"></script>
    <script src="https://maxcdn.bootstrapcdn.com/bootstrap/3.3.6/js/bootstrap.min.js"></script>
    <style>
        #msg {
            color: green;
            font-weight: bold;
        }

        #intro {
            color: #979A9E;
            font-size: 12pt;
        }

        body {
            font-family: 'Open Sans', sans-serif;
            color: #979A9E;
            background-color: #2F353E;
            padding: 20px;
        }

        input[type="text"] {
            background-color: #ccc;
            color: black;
            font-weight: bold;
            font-family: serif;
            font-size: 14pt;
        }
        
        .column {
            float: left;
            width: 33%;
        }

        .column2 {
            float: right;
            width: 9%;
        }
        
        h1 {
            cursor: pointer;
            font-weight: 300;
            font-family: 'Raleway', sans-serif;
            margin-bottom: 10px;
        }

        .navbar-brand {
            float: none;
            font-size: 2rem;
            line-height: 1.5;
            margin-bottom: 20px;
        }

        #login {
            display: none;
        }

        .panel-body {
            color: initial;
        }

        .panel {
            word-break: break-word;
        }

        .status_header {
            color: gray;
        }

        #a_t {
            height: 170px;
            margin-bottom: 8px;
        }

        #a_t,
        #r_t_4_a_t,
        #new_refresh_token {
            margin-bottom: 8px;
        }

        #code_for_refresh_token {
            margin-bottom: -13px;
        }
    </style>
</head>

<body class="container">
    <h1 onclick="window.location='https://rerum.io'" target="_blank" class="navbar-brand"><i class="fa fa-cubes"></i>
        rerum</h1>
    <div class='' id="intro">
        <p>
            We are so glad you are interested in using Saint Louis University's public object store, RERUM! Want to know
            what RERUM is all about?
        </p>
        <ol type="1" id='rerumPrinciples'>
            <li><strong>As RESTful as is reasonable—</strong>accept and respond to a broad range of requests without
                losing the map</li>
            <li><strong>As compliant as is practical—</strong>take advantage of standards and harmonize conflicts</li>
            <li><strong>Save an object, retrieve an object—</strong>store metadata in private (__rerum) property, rather
                than wrap all data transactions</li>
            <li><strong>Trust the application, not the user—</strong>avoid multiple login and authentication
                requirements and honor open data attributions</li>
            <li><strong>Open and Free—</strong>expose all contributions immediately without charge to write or read</li>
            <li><strong>Attributed and Versioned—</strong>always include asserted ownership and transaction metadata so
                consumers can evaluate trustworthiness and relevance</li>
        </ol>
    </div>

    <div class="row">
        <div class="col-md-6">
            <div class='panel panel-info' name="block">
                <div class="panel-heading"> <span class="panel-title">Application Registration</span> </div>
                <div class="panel-body">
                    <p class="handHoldy">
                        Interacting with RERUM requires server-to-server communication, so we suggest the registrant be the
                        application developer.
                        You may want to
                        <a target="_blank" rel="noopener" href="https://rerum.io/#/future" class="linkOut">learn more about the concepts around RERUM</a>
                        before reading the API.
                    </p>
                    <p class="handHoldy">
                        If you are here for the first time and think you want to use RERUM, please
                        <a target="_blank" rel="noopener" href="https://store.rerum.io/API.html" class="linkOut">read the API</a> first.
                    </p>
                    <p class="handHoldy">
                        If you like what you read in <a target="_blank" rel="noopener" href="https://store.rerum.io/API.html" class="linkOut">our API documentation</a>
                        and want to begin using RERUM as a back stack service please register by clicking below.
                        Be prepared to be routed to Auth0 (don't know why?
                        <a target="_blank" rel="noopener" href="https://store.rerum.io/API.html" class="linkOut">Read the API</a>).
                    </p>
                    <p class="handHoldy">
                        After registering, you will be returned to this page with an Auth0 Authorization code. 
                    </p>
                </div>
                <div class="panel-footer">
                    <input class='btn btn-primary btn-large' type="button" id="register" value="Register With RERUM At Auth0" />
                </div>
            </div>
        </div>
        <div class="col-md-6">
            <div class="panel panel-info" id="panel-checks">
                <div class="panel-heading"> <span class="panel-title">Already Registered Information</span> </div>
                <div class="panel-body">
                    <p>
                        If you are already registered and need to manage your tokens or check your status, click the button below.
                        When you click <strong>Checks</strong>, several panels will appear to help you manage authentication:
                    </p>
                    <ul>
                        <li><strong>Tokens</strong> — Displays your most recent Access Token and Refresh Token.</li>
                        <li><strong>Auth0 Authorization Status</strong> — Shows whether you are currently recognized by Auth0.</li>
                        <li><strong>Get A New Refresh Token</strong> — Lets you exchange an Auth0 Authorization Code for a brand new Refresh Token. ⚠️ This invalidates your old Refresh Token.</li>
                        <li><strong>Access Token</strong> — Displays the Access Token generated alongside your Refresh Token and shows its expiration date.</li>
                        <li><strong>Get A New Access Token</strong> — Allows you to generate a new Access Token using your Refresh Token.</li>
<<<<<<< HEAD
                        <li><strong>Verify Any Token</strong> — Paste in any Access Token to check whether it is still valid.</li>
=======
>>>>>>> 89819260
                        <li><strong>Test RERUM API Access</strong> — Uses your Access Token to test if you can reach the RERUM API successfully.</li>
                    </ul>
                    <p>
                        Use these tools to keep your tokens up to date and verify access to the RERUM services.
                    </p>
                </div>
                <div class="panel-footer">
                    <input class='btn btn-primary btn-large' type="button" id="show-checks" value="Checks" />
                </div>
            </div>
        </div>
    </div>

    <div id="checks-container" style="display: none;">
<<<<<<< HEAD
<<<<<<< HEAD
=======
=======
        <div class='panel panel-info' name="block" id="auth-status-panel">
            <div class="panel-heading"> <span class="panel-title">Auth0 Authorization Status</span> </div>
            <div class="panel-body">
                <p class="handHoldy">
                    If you believe you are already registered and want to check on your status, follow the prompts below.
                    You will be routed to Auth0 so we can verify who you are.
                </p>
                <div>
                    <span class="status_header"> Auth0 Status </span>
                    <kbd class="rerumStatus" id="authorizationStatus">UNKNOWN</kbd>
                </div>
            </div>
            <div class="panel-footer">
                <input class='btn btn-primary btn-large' type="button" id="check_status" value="Check my Authorization Status With Auth0" />
            </div>
        </div>
>>>>>>> 89819260
        <div class='panel panel-info' name="block" id="token-display-panel">
            <div class="panel-heading"> <span class="panel-title">Tokens</span>
            </div>
            <div class="panel-body">
                <div class = "column">
                    <p class="handHoldy">
                        Access Token: Valid for 30 days. You can refresh anytime.
                    </p>
                    <p class="handHoldy">
                        <textarea readonly class="form-control" id="AccessTokenDisplay" placeholder="Your access token will appear here."></textarea>
                    </p>
                </div>
                <div class = "column">
                    <p class="handHoldy">
                        Refresh Token: ⚠️ Most important token. Do not lose it.”
                    </p>
                    <p class="handHoldy">
                        <textarea readonly class="form-control" id="RefreshTokenDisplay" placeholder="Your refresh token will appear here."></textarea>
                    </p>
                </div>
            </div>
            <div class="panel-footer">
                <input class='btn btn-primary btn-large' type="button" id="download_token" value="Download Tokens" />
            </div>
        </div>
<<<<<<< HEAD
>>>>>>> e6b953490c7f519860861f9b8358aba19ad40531
        <div class='panel panel-info' name="block" id="auth-status-panel">
            <div class="panel-heading"> <span class="panel-title">Auth0 Authorization Status</span> </div>
            <div class="panel-body">
                <p class="handHoldy">
                    If you believe you are already registered and want to check on your status, follow the prompts below.
                    You will be routed to Auth0 so we can verify who you are.
                </p>
                <div>
                    <span class="status_header"> Auth0 Status </span>
                    <kbd class="rerumStatus" id="authorizationStatus">UNKNOWN</kbd>
                </div>
            </div>
            <div class="panel-footer">
                <input class='btn btn-primary btn-large' type="button" id="check_status" value="Check my Authorization Status With Auth0" />
            </div>
        </div>
=======
>>>>>>> 89819260
        <div class='panel panel-info' name="block" id="refresh-token-panel">
            <div class="panel-heading"> <span class="panel-title">Get A New Refresh Token</span> </div>
            <div class="panel-body">
                <p class="handHoldy">
                    You can supply a valid Auth0 Authorization Code to get a new refresh token. Use "Check my Authorization
                    Status with Auth0" to get a valid code.
                </p>
                Enter your code: <textarea class="form-control" placeholder="Your Auth0 Authorization Code goes here" id="code_for_refresh_token"></textarea>
                <br>
                <textarea readonly class="form-control" id="new_refresh_token" placeholder="Your refresh token will appear here."></textarea>

                <div>
                <div class="column">
                    <span class="status_header"> Status </span>
                        <kbd class="rerumStatus" id="nrtStatus">UNKNOWN</kbd>  
                </div> 
                <div class="column2">
                    <input class='btn btn-primary btn-large' type="button" id="copy_refresh_token" value="Copy" />
                </div>
                <div class="column2">
                    <input class='btn btn-primary btn-large' type="button" id="download_refresh_token" value="Download" />
                </div> 
                </div>
            </div>
            <div class="panel-footer">
                <input class='btn btn-primary btn-large' type="button" id="refresh_token" value="Get A New Refresh Token" />
            </div>
        </div>
        <div class='panel panel-info' name="block" id="access-token-display-panel">
            <div class="panel-heading">
                <span class="panel-title">Access Token</span>
            </div>
            <div class="panel-body">
                <p class="handHoldy">
                    When you generate a new refresh token, an access token is also created.
                    It will be displayed here automatically. The access token generated from generating
                    a new access token will also be displayed here
                </p>
                <textarea readonly class="form-control" id="a_t" placeholder="Your access token will appear here."></textarea>
                <div>
                    <div class="column">
                        <span class="status_header"> Access Token Expiration </span>
                        <kbd class="rerumStatus" id="refreshAccessExp">UNKNOWN</kbd> 
                    </div>
                    <div class="column2">
                        <input class='btn btn-primary btn-large' type="button" id="copy_access_token" value="Copy" />
                    </div>
                    <div class="column2">
                        <input class='btn btn-primary btn-large' type="button" id="download_access_token" value="Download" />
                    </div> 
                </div>
            </div>
        </div>
        <div class='panel panel-info' name="block" id="access-token-panel">
            <div class="panel-heading"> <span class="panel-title">Get A New Access Token</span> </div>
            <div class="panel-body">
                <p class="handHoldy">
                    Your access token to use RERUM expires every 30 days. Has it been that long or longer? Provide your
                    refresh token below to get a new access token.
                    If you lost your refresh token, you can get a new one in "Get A New Refresh Token" below.
                    The generated access token will be displayed in the box above
                </p>
                <textarea class="form-control" placeholder="Your refresh token goes here." id="r_t_4_a_t"></textarea>
                <div>
                    <span class="status_header"> Status </span>
                    <kbd class="rerumStatus" id="natStatus">UNKNOWN</kbd>
                </div>
            </div>
            <div class="panel-footer">
                <input class='btn btn-primary btn-large' type="button" id="request_token" value="Get A New Access Token" />
            </div>
        </div>
        <div class='panel panel-info' name="block" id="verify-any-token-panel">
            <div class="panel-heading"> 
                <span class="panel-title">Verify Any Token</span> 
            </div>
            <div class="panel-body">
                <p class="handHoldy">
                Paste any access token here to check if it is still valid.
                </p>
                <textarea class="form-control" id="any_token_input" placeholder="Your token goes here."></textarea>
                    <div>
                        <span class="status_header"> Token Status </span>
                        <kbd class="rerumStatus" id="anyTokenStatus">UNKNOWN</kbd>
                    </div>
            </div>
            <div class="panel-footer">
                <input class='btn btn-primary btn-large' type="button" id="verify_any_token" value="Verify Token" />
            </div>
        </div>
        <div class='panel panel-info' name="block" id="test-api-panel">
            <div class="panel-heading"> <span class="panel-title">Test RERUM API Access</span> </div>
            <div class="panel-body">
                <p class="handHoldy">
                    Provide your access token below to check if it is still valid. If so, your access to RERUM will be
                    authorized. Otherwise, you will see an "unauthorized" message.
                </p>
                <p class="handHoldy">
                    If the token you have is not working, it may be because access tokens expire every 30 days. You can use
                    your refresh token to get a new access token.
                </p>
                <textarea class="form-control" id="a_t" placeholder="Your access token goes here."></textarea>
                <div>
                    <span class="status_header"> RERUM status </span>
                    <kbd class="rerumStatus" id="rerumStatus" class="">UNKNOWN</kbd>
                </div>
            </div>
            <div class="panel-footer">
                <input class='btn btn-primary btn-large' type="button" onclick="testAPI()" id="test_api" value="Check Access To RERUM API" />
            </div>
        </div>
    </div>

    <script type="text/javascript">
<<<<<<< HEAD
        /*
        function CheckAuthorizationStatus(){
=======
        function GenerateTokens(){
>>>>>>> e6b953490c7f519860861f9b8358aba19ad40531
        const authCode = $("#code_for_refresh_token").val();
            if (!authCode) {
                alert("You must provide an authorization code.");
                return;
            }
            fetch('/client/request-new-refresh-token', {
                method: 'post',
                headers: {
                    "Content-Type": "application/json; charset=utf-8"
                },
                body: JSON.stringify({
                    authorization_code: authCode
                })
            })
            .then(resp => {
                if (!resp.ok) {
                    throw new Error("Invalid authorization code.");
                }
                return resp.json();
            })
            .then(token => {
<<<<<<< HEAD
                alert("Your Auth0 code is valid! ✅ You are now authorized to use the RERUM API");
            })
            .catch(err => {
                $("#nrtStatus").html("FAILED. " + err.message);
            });
        }
        */
=======
                $("#new_refresh_token").val(token.refresh_token);

                $("#a_t").val(token.access_token);

                const expirationDate = new Date();
                expirationDate.setDate(expirationDate.getDate() + 30);
                const expString = expirationDate.toLocaleString();

                $("#refreshAccessExp").html(expString);
                $("#testAccessExp").html(expString);

                $("#RefreshTokenDisplay").val(token.refresh_token)
                $("#AccessTokenDisplay").val(token.access_token)
>>>>>>> e6b953490c7f519860861f9b8358aba19ad40531

                $("#nrtStatus").html("SUCCESS");
                if (!firstRefreshShown) {
                    alert("Your new Refresh Token replaces the old one. Keep it safe! A new Access Token has also been issued.");
                    firstRefreshShown = true;
                }
            })
            .catch(err => {
                $("#nrtStatus").html("FAILED. " + err.message);
            });
        }
        function getURLVariable(variable) {
            const query = window.location.search.substring(1);
            const vars = query.split("&");
            for (let i = 0; i < vars.length; i++) {
                const pair = vars[i].split("=");
                if (pair[0] == variable) {
                    return pair[1];
                }
            }
            return false;
        }

        function getURLHash(variable) {
            let query = document.location.hash;
            query = query.substr(1);
            const vars = query.split("&");
            for (let i = 0; i < vars.length; i++) {
                const pair = vars[i].split("=");
                if (pair[0] == variable) {
                    return pair[1];
                }
            }
            return false;
        }

        $('#show-checks').click(function() {
            $('#checks-container').slideToggle();
        });

        $(document).ready(function() {
            const authCode = getURLVariable("code");
            const errorCode = getURLVariable("error");
            const login = getURLVariable("login");

            // Successful login flow (explicit flag)
            if (login === "true") {
                alert("Login successful — your auth token has been generated.");
                $('#checks-container').slideDown();
                $('#panel-checks').hide();
                clearQueryParams();
                return;
            }

            // Registration or login based on history
            if (authCode) {
                $('#code_for_refresh_token').val(authCode);
                $('#authorizationStatus').html("✅");
                $('#checks-container').slideDown();
                $('#panel-checks').hide();

                if (!localStorage.getItem("hasRegistered")) {
                    // First time seeing a code → registration
                    alert("Registration successful — login through Auth0 authorization to receive your auth token.");
                    localStorage.setItem("hasRegistered", "true");
                } else {
                    // Already registered → treat this as login
                    alert("Login successful — your auth token has been generated.");
                }
                clearQueryParams();
                return;
            }

            // Error flow
            if (errorCode) {
<<<<<<< HEAD
                $('#authorizationStatus').html("❌");
=======
                $('#authorizationStatus').html(`Authentication Error: ${errorCode.replace(/_/g, ' ')}`);
>>>>>>> 89819260
                $('#checks-container').slideDown();
                $('#panel-checks').hide();
                alert(`Authentication Error: ${errorCode.replace(/_/g, ' ')}`);
                clearQueryParams();
            }
        });
<<<<<<< HEAD
<<<<<<< HEAD
=======
>>>>>>> 89819260

        // Helper to remove query params from URL after handling
        function clearQueryParams() {
            if (window.history.replaceState) {
                const cleanUrl = window.location.protocol + "//" + window.location.host + window.location.pathname;
                window.history.replaceState({}, document.title, cleanUrl);
            }
        }
<<<<<<< HEAD
=======
>>>>>>> e6b953490c7f519860861f9b8358aba19ad40531
=======
>>>>>>> 89819260
        
        $("#register").click(ev => {
            fetch('/client/register')
                .then(res => res.text())
                .then(url => location.href = url)
                .catch(err => alert("Error: Could not connect to the registration service."));
        });

        $("#check_status").click(ev => {
            fetch('/client/register')
                .then(res => res.text())
                .then(url => location.href = url)
                .catch(err => alert("Error: Could not connect to the authentication service."));
        });

        $("#request_token").click(function() {
            const refreshToken = $("#r_t_4_a_t").val();
            if (!refreshToken) {
                alert("You must provide a refresh token.");
                return;
            }
            fetch('/client/request-new-access-token', {
                    method: 'post',
                    headers: {
                        "Content-Type": "application/json; charset=utf-8"
                    },
                    body: JSON.stringify({
                        refresh_token: refreshToken
                    })
                })
                .then(resp => {
                    if (!resp.ok) {
                        throw new Error("Invalid refresh token.");
                    }
                    return resp.json();
                })
                .then(token => {
                    $("#a_t").val(token.access_token);

                    const expirationDate = new Date();
                    expirationDate.setDate(expirationDate.getDate() + 30);
                    const expString = expirationDate.toLocaleString();

                    $("#refreshAccessExp").html(expString);
                    $("#testAccessExp").html(expString);
                    $("#AccessTokenDisplay").val(token.access_token);

                    $("#natStatus").html("SUCCESS");
                    alert("The old access token has been invalidated. A new one is now active.");
                })
                .catch(err => {
                    $("#natStatus").html("FAILED. " + err.message);
                });
        });

        let firstRefreshShown = false;
        $("#refresh_token").click(function() {
            if (!confirm("Requesting a new refresh token invalidates the old one. Do you want to continue?")) {
                return; 
            }

            const authCode = $("#code_for_refresh_token").val();
            if (!authCode) {
                alert("You must provide an authorization code.");
                return;
            }
            fetch('/client/request-new-refresh-token', {
                    method: 'post',
                    headers: {
                        "Content-Type": "application/json; charset=utf-8"
                    },
                    body: JSON.stringify({
                        authorization_code: authCode
                    })
                })
                .then(resp => {
                    if (!resp.ok) {
                        throw new Error("Invalid authorization code.");
                    }
                    return resp.json();
                })
                .then(token => {
                    $("#new_refresh_token").val(token.refresh_token);

                    $("#a_t").val(token.access_token);

                    const expirationDate = new Date();
                    expirationDate.setDate(expirationDate.getDate() + 30);
                    const expString = expirationDate.toLocaleString();

                    $("#refreshAccessExp").html(expString);
                    $("#testAccessExp").html(expString);
                    $("#RefreshTokenDisplay").val(token.refresh_token);
                    $("#AccessTokenDisplay").val(token.access_token);

                    $("#nrtStatus").html("SUCCESS");
                    if (!firstRefreshShown) {
                        alert("Your new Refresh Token replaces the old one. Keep it safe! A new Access Token has also been issued.");
                        firstRefreshShown = true;
                    }
                })
                .catch(err => {
                    $("#nrtStatus").html("FAILED. " + err.message);
                });
        });

<<<<<<< HEAD
        $("#download_access_token").click(function(){
            const link = document.createElement("a")
            const AccessTokenDownload = $("#a_t").val()
            const content = [AccessTokenDownload]
=======
        $("#download_token").click(function(){
            const link = document.createElement("a")
            const AccessTokenDownload = $("#AccessTokenDisplay").val()
            const RefreshTokenDownload = $("#RefreshTokenDisplay").val()
            const content = ["Access Token: " + AccessTokenDownload + "\nRefresh Token: " + RefreshTokenDownload]
>>>>>>> e6b953490c7f519860861f9b8358aba19ad40531
            const blob = new Blob([content], { type: 'text/plain;charset=utf-8' });
            link.href = URL.createObjectURL(blob);
            link.download = "AccessToken.txt";
            link.click();
            URL.revokeObjectURL(link.href);
        })

        $("#download_refresh_token").click(function(){
            const link = document.createElement("a")
            const RefreshTokenDownload = $("#new_refresh_token").val()
            const content = [RefreshTokenDownload]
            const blob = new Blob([content], { type: 'text/plain;charset=utf-8' });
            link.href = URL.createObjectURL(blob);
            link.download = "RefreshToken.txt";
            link.click();
            URL.revokeObjectURL(link.href);
        })

        $("#copy_access_token").click(async function(){ 
            
            const copyText = $("#a_t").val()
            try {
                await navigator.clipboard.writeText(copyText);
                alert("Copied the text: " + copyText);
            } catch (err) {
                console.error('Failed to copy: ', err);
                alert('Failed to copy text.');
            }
        });

        $("#copy_refresh_token").click(async function(){ 
            
            const copyText = $("#new_refresh_token").val()
            try {
                await navigator.clipboard.writeText(copyText);
                alert("Copied the text: " + copyText);
            } catch (err) {
                console.error('Failed to copy: ', err);
                alert('Failed to copy text.');
            }
        });

        // Verify any token (access only for now)
        $("#verify_any_token").click(function() {
            const token = $("#any_token_input").val().trim();
            if (!token) {
                alert("Please paste a token.");
                return;
            }

            // Simple malformed check (JWT should have 3 parts)
            if (token.split(".").length !== 3) {
                $("#anyTokenStatus").html("❌ Malformed token.");
                return;
            }

            fetch('/client/verify', {
                headers: {
                Authorization: `Bearer ${token}`
                }
            })
            .then(res => {
                if (!res.ok) {
                throw new Error("Unauthorized");
                }
                // If the server says OK, then ✅ valid
                $("#anyTokenStatus").html("✅ Token is valid");
            })
            .catch(() => {
                $("#anyTokenStatus").html("❌ Token expired or invalid.");
            });
        });

        function testAPI() {
            const userProvidedToken = $("#a_t").val();
            if (!userProvidedToken) {
                alert("You must provide an access token to test.");
                return;
            }
            fetch('/client/verify', {
                    headers: {
                        Authorization: `Bearer ${userProvidedToken}`
                    }
                })
                .then(res => {
                    if (!res.ok) {
                        throw new Error("Unauthorized");
                    }
                    $("#rerumStatus").html("AUTHORIZED");
                })
                .catch(() => {
                    $("#rerumStatus").html("UNAUTHORIZED. Refresh your access token and try again.");
                });
        }
    </script>
</body>

</html>


        
   




<|MERGE_RESOLUTION|>--- conflicted
+++ resolved
@@ -163,10 +163,7 @@
                         <li><strong>Get A New Refresh Token</strong> — Lets you exchange an Auth0 Authorization Code for a brand new Refresh Token. ⚠️ This invalidates your old Refresh Token.</li>
                         <li><strong>Access Token</strong> — Displays the Access Token generated alongside your Refresh Token and shows its expiration date.</li>
                         <li><strong>Get A New Access Token</strong> — Allows you to generate a new Access Token using your Refresh Token.</li>
-<<<<<<< HEAD
                         <li><strong>Verify Any Token</strong> — Paste in any Access Token to check whether it is still valid.</li>
-=======
->>>>>>> 89819260
                         <li><strong>Test RERUM API Access</strong> — Uses your Access Token to test if you can reach the RERUM API successfully.</li>
                     </ul>
                     <p>
@@ -181,10 +178,6 @@
     </div>
 
     <div id="checks-container" style="display: none;">
-<<<<<<< HEAD
-<<<<<<< HEAD
-=======
-=======
         <div class='panel panel-info' name="block" id="auth-status-panel">
             <div class="panel-heading"> <span class="panel-title">Auth0 Authorization Status</span> </div>
             <div class="panel-body">
@@ -201,7 +194,6 @@
                 <input class='btn btn-primary btn-large' type="button" id="check_status" value="Check my Authorization Status With Auth0" />
             </div>
         </div>
->>>>>>> 89819260
         <div class='panel panel-info' name="block" id="token-display-panel">
             <div class="panel-heading"> <span class="panel-title">Tokens</span>
             </div>
@@ -227,26 +219,6 @@
                 <input class='btn btn-primary btn-large' type="button" id="download_token" value="Download Tokens" />
             </div>
         </div>
-<<<<<<< HEAD
->>>>>>> e6b953490c7f519860861f9b8358aba19ad40531
-        <div class='panel panel-info' name="block" id="auth-status-panel">
-            <div class="panel-heading"> <span class="panel-title">Auth0 Authorization Status</span> </div>
-            <div class="panel-body">
-                <p class="handHoldy">
-                    If you believe you are already registered and want to check on your status, follow the prompts below.
-                    You will be routed to Auth0 so we can verify who you are.
-                </p>
-                <div>
-                    <span class="status_header"> Auth0 Status </span>
-                    <kbd class="rerumStatus" id="authorizationStatus">UNKNOWN</kbd>
-                </div>
-            </div>
-            <div class="panel-footer">
-                <input class='btn btn-primary btn-large' type="button" id="check_status" value="Check my Authorization Status With Auth0" />
-            </div>
-        </div>
-=======
->>>>>>> 89819260
         <div class='panel panel-info' name="block" id="refresh-token-panel">
             <div class="panel-heading"> <span class="panel-title">Get A New Refresh Token</span> </div>
             <div class="panel-body">
@@ -268,7 +240,7 @@
                 </div>
                 <div class="column2">
                     <input class='btn btn-primary btn-large' type="button" id="download_refresh_token" value="Download" />
-                </div> 
+                </div>  
                 </div>
             </div>
             <div class="panel-footer">
@@ -296,7 +268,7 @@
                     </div>
                     <div class="column2">
                         <input class='btn btn-primary btn-large' type="button" id="download_access_token" value="Download" />
-                    </div> 
+                    </div>  
                 </div>
             </div>
         </div>
@@ -361,67 +333,6 @@
     </div>
 
     <script type="text/javascript">
-<<<<<<< HEAD
-        /*
-        function CheckAuthorizationStatus(){
-=======
-        function GenerateTokens(){
->>>>>>> e6b953490c7f519860861f9b8358aba19ad40531
-        const authCode = $("#code_for_refresh_token").val();
-            if (!authCode) {
-                alert("You must provide an authorization code.");
-                return;
-            }
-            fetch('/client/request-new-refresh-token', {
-                method: 'post',
-                headers: {
-                    "Content-Type": "application/json; charset=utf-8"
-                },
-                body: JSON.stringify({
-                    authorization_code: authCode
-                })
-            })
-            .then(resp => {
-                if (!resp.ok) {
-                    throw new Error("Invalid authorization code.");
-                }
-                return resp.json();
-            })
-            .then(token => {
-<<<<<<< HEAD
-                alert("Your Auth0 code is valid! ✅ You are now authorized to use the RERUM API");
-            })
-            .catch(err => {
-                $("#nrtStatus").html("FAILED. " + err.message);
-            });
-        }
-        */
-=======
-                $("#new_refresh_token").val(token.refresh_token);
-
-                $("#a_t").val(token.access_token);
-
-                const expirationDate = new Date();
-                expirationDate.setDate(expirationDate.getDate() + 30);
-                const expString = expirationDate.toLocaleString();
-
-                $("#refreshAccessExp").html(expString);
-                $("#testAccessExp").html(expString);
-
-                $("#RefreshTokenDisplay").val(token.refresh_token)
-                $("#AccessTokenDisplay").val(token.access_token)
->>>>>>> e6b953490c7f519860861f9b8358aba19ad40531
-
-                $("#nrtStatus").html("SUCCESS");
-                if (!firstRefreshShown) {
-                    alert("Your new Refresh Token replaces the old one. Keep it safe! A new Access Token has also been issued.");
-                    firstRefreshShown = true;
-                }
-            })
-            .catch(err => {
-                $("#nrtStatus").html("FAILED. " + err.message);
-            });
-        }
         function getURLVariable(variable) {
             const query = window.location.search.substring(1);
             const vars = query.split("&");
@@ -486,21 +397,13 @@
 
             // Error flow
             if (errorCode) {
-<<<<<<< HEAD
-                $('#authorizationStatus').html("❌");
-=======
                 $('#authorizationStatus').html(`Authentication Error: ${errorCode.replace(/_/g, ' ')}`);
->>>>>>> 89819260
                 $('#checks-container').slideDown();
                 $('#panel-checks').hide();
                 alert(`Authentication Error: ${errorCode.replace(/_/g, ' ')}`);
                 clearQueryParams();
             }
         });
-<<<<<<< HEAD
-<<<<<<< HEAD
-=======
->>>>>>> 89819260
 
         // Helper to remove query params from URL after handling
         function clearQueryParams() {
@@ -509,11 +412,6 @@
                 window.history.replaceState({}, document.title, cleanUrl);
             }
         }
-<<<<<<< HEAD
-=======
->>>>>>> e6b953490c7f519860861f9b8358aba19ad40531
-=======
->>>>>>> 89819260
         
         $("#register").click(ev => {
             fetch('/client/register')
@@ -620,18 +518,22 @@
                 });
         });
 
-<<<<<<< HEAD
         $("#download_access_token").click(function(){
             const link = document.createElement("a")
             const AccessTokenDownload = $("#a_t").val()
             const content = [AccessTokenDownload]
-=======
+            const blob = new Blob([content], { type: 'text/plain;charset=utf-8' });
+            link.href = URL.createObjectURL(blob);
+            link.download = "AccessToken.txt";
+            link.click();
+            URL.revokeObjectURL(link.href);
+        })
+        
         $("#download_token").click(function(){
             const link = document.createElement("a")
             const AccessTokenDownload = $("#AccessTokenDisplay").val()
             const RefreshTokenDownload = $("#RefreshTokenDisplay").val()
             const content = ["Access Token: " + AccessTokenDownload + "\nRefresh Token: " + RefreshTokenDownload]
->>>>>>> e6b953490c7f519860861f9b8358aba19ad40531
             const blob = new Blob([content], { type: 'text/plain;charset=utf-8' });
             link.href = URL.createObjectURL(blob);
             link.download = "AccessToken.txt";
@@ -729,12 +631,4 @@
     </script>
 </body>
 
-</html>
-
-
-        
-   
-
-
-
-
+</html>