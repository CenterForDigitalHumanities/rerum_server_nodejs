--- conflicted
+++ resolved
@@ -43,11 +43,7 @@
         //Special handler for token errors from the oauth module
         //Token errors come through with a message that we want.  That message is in the error's WWW-Authenticate header
         //Other 401s from our app come through with a status message.  They may not have headers.
-<<<<<<< HEAD
-        if(err.headers ?? err.headers["WWW-Authenticate"]){
-=======
         if(err.headers && err.headers["WWW-Authenticate"]){
->>>>>>> 834be627
             msgIn += err.headers["WWW-Authenticate"]
         }
     }
