--- conflicted
+++ resolved
@@ -154,21 +154,12 @@
     it('End to end /v1/history/{_id}. Do a properly formatted /history call by GETting for an existing _id.  ' +
       'It should respond 200 with a body that is of type Array.' +
       'It should strip the property "_id" from the response.',
-<<<<<<< HEAD
-      function (done) {
-        request
-          .get('/v1/history/622f805afc797566c9c2c599')
-          .set('Content-Type', 'application/json; charset=utf-8')
-          .expect(200)
-          .then(response => {
-=======
-    function(done) {
-      request
-        .get('/v1/history/640f8c065243a8c3bb37c290')
-        .set('Content-Type', 'application/json; charset=utf-8')
-        .expect(200)
-        .then(response => {
->>>>>>> 1dadfc0f
+      function (done) {
+        request
+          .get('/v1/history/640f8c065243a8c3bb37c290')
+          .set('Content-Type', 'application/json; charset=utf-8')
+          .expect(200)
+          .then(response => {
             expect(response.headers["content-length"]).toBeTruthy()
             expect(response.headers["content-type"]).toBeTruthy()
             expect(response.headers["date"]).toBeTruthy()
@@ -187,10 +178,9 @@
 
     it('End to end HEAD request to /v1/history/{_id}.' +
       'It should respond 200 and the Content-Length response header should be set.',
-<<<<<<< HEAD
-      function (done) {
-        request
-          .head('/v1/history/622f805afc797566c9c2c599')
+      function (done) {
+        request
+          .head('/v1/history/640f8c065243a8c3bb37c290')
           .expect(200)
           .then(response => {
             expect(response.headers["access-control-allow-origin"]).toBe("*")
@@ -212,38 +202,9 @@
           .post('/v1/api/create')
           .send({ "RERUM Create Test": unique })
           .set('Content-Type', 'application/json; charset=utf-8')
-          .set('Authorization', "Bearer " + process.env.BOT_TOKEN_DEV)
+          .set('Authorization', "Bearer " + process.env.BOT_TOKEN)
           .expect(201)
           .then(response => {
-=======
-    function(done) {
-      request
-        .head('/v1/history/640f8c065243a8c3bb37c290')
-        .expect(200)
-        .then(response => {
-          expect(response.headers["access-control-allow-origin"]).toBe("*")
-          expect(response.headers["access-control-expose-headers"]).toBe("*")
-          expect(response.headers["content-length"]).toBeTruthy()
-          done()
-        })
-        .catch(err => done(err))
-      }
-    )
-
-    it('End to end /v1/api/create. Do a properly formatted /create call by POSTing a JSON body.  '+
-    'The Authorization header is set, it is an access token encoded with the bot.  '+
-    'It should respond with a 201 with enough JSON in the response body to discern the "@id".  '+
-    'The Location header in the response should be present and populated.',
-    function(done) {
-      const unique = new Date(Date.now()).toISOString().replace("Z", "")
-      request
-        .post('/v1/api/create')
-        .send({"RERUM Create Test":unique})
-        .set('Content-Type', 'application/json; charset=utf-8')
-        .set('Authorization', "Bearer "+process.env.BOT_TOKEN)
-        .expect(201)
-        .then(response => {
->>>>>>> 1dadfc0f
             expect(response.headers["content-length"]).toBeTruthy()
             expect(response.headers["content-type"]).toBeTruthy()
             expect(response.headers["date"]).toBeTruthy()
@@ -268,7 +229,6 @@
       function (done) {
         const unique = () => new Date(Date.now()).toISOString().replace("Z", "")
         request
-<<<<<<< HEAD
           .post('/v1/api/bulkCreate')
           .send([
             { "RERUM Bulk Create Test1": unique },
@@ -318,37 +278,10 @@
               controller.remove(slug).then(s => done())
             })
             .catch(err => done(err))
-=======
-        .post('/v1/api/create')
-        .send({"RERUM Slug Support Test":unique})
-        .set('Content-Type', 'application/json; charset=utf-8')
-        .set('Authorization', "Bearer "+process.env.BOT_TOKEN)
-        .set('Slug', slug)
-        .expect(201)
-        .then(response => {
-            expect(response.headers["location"]).toBe(response.body["@id"])
-            expect(response.body.__rerum.slug).toBe(slug)
-            controller.remove(slug).then(s => done())
->>>>>>> 1dadfc0f
         })
           .catch(err => done(err))
       })
 
-<<<<<<< HEAD
-    it('End to end /v1/api/update. Do a properly formatted /update call by PUTing an existing entity.  ' +
-      'The Authorization header is set, it is an access token encoded with the bot.  ' +
-      'It should respond with a 200 with enough JSON in the response body to discern the "@id".  ' +
-      'The Location header in the response should be present and populated and not equal the originating entity "@id".',
-      function (done) {
-        const unique = new Date(Date.now()).toISOString().replace("Z", "")
-        request
-          .put('/v1/api/update')
-          .send({ "@id": process.env.RERUM_ID_PREFIX + "622f7f0a0249b8ac889b2e2c", "RERUM Update Test": unique })
-          .set('Content-Type', 'application/json; charset=utf-8')
-          .set('Authorization', "Bearer " + process.env.BOT_TOKEN_DEV)
-          .expect(200)
-          .then(response => {
-=======
     it('End to end /v1/api/update. Do a properly formatted /update call by PUTing an existing entity.  '+
     'The Authorization header is set, it is an access token encoded with the bot.  '+
     'It should respond with a 200 with enough JSON in the response body to discern the "@id".  '+
@@ -362,7 +295,6 @@
         .set('Authorization', "Bearer "+process.env.BOT_TOKEN)
         .expect(200)
         .then(response => {
->>>>>>> 1dadfc0f
             expect(response.headers["content-length"]).toBeTruthy()
             expect(response.headers["content-type"]).toBeTruthy()
             expect(response.headers["date"]).toBeTruthy()
@@ -381,21 +313,6 @@
           .catch(err => done(err))
       })
 
-<<<<<<< HEAD
-    it('End to end /v1/api/patch. Do a properly formatted /patch call by PATCHing an existing entity.  ' +
-      'The Authorization header is set, it is an access token encoded with the bot.  ' +
-      'It should respond with a 200 with enough JSON in the response body to discern the "@id".  ' +
-      'The Location header in the response should be present and populated and not equal the originating entity "@id".',
-      function (done) {
-        const unique = new Date(Date.now()).toISOString().replace("Z", "")
-        request
-          .patch('/v1/api/patch')
-          .send({ "@id": process.env.RERUM_ID_PREFIX + "622f7f0a0249b8ac889b2e2c", "test_obj": unique })
-          .set('Content-Type', 'application/json; charset=utf-8')
-          .set('Authorization', "Bearer " + process.env.BOT_TOKEN_DEV)
-          .expect(200)
-          .then(response => {
-=======
     it('End to end /v1/api/patch. Do a properly formatted /patch call by PATCHing an existing entity.  '+
     'The Authorization header is set, it is an access token encoded with the bot.  '+
     'It should respond with a 200 with enough JSON in the response body to discern the "@id".  '+
@@ -409,7 +326,6 @@
         .set('Authorization', "Bearer "+process.env.BOT_TOKEN)
         .expect(200)
         .then(response => {
->>>>>>> 1dadfc0f
             expect(response.headers["content-length"]).toBeTruthy()
             expect(response.headers["content-type"]).toBeTruthy()
             expect(response.headers["date"]).toBeTruthy()
@@ -427,21 +343,6 @@
           .catch(err => done(err))
       })
 
-<<<<<<< HEAD
-    it('End to end /v1/api/set. Do a properly formatted /set call by PATCHing an existing entity.  ' +
-      'The Authorization header is set, it is an access token encoded with the bot.  ' +
-      'It should respond with a 200 with enough JSON in the response body to discern the "@id" and the property that was set.  ' +
-      'The Location header in the response should be present and populated and not equal the originating entity "@id".',
-      function (done) {
-        const unique = new Date(Date.now()).toISOString().replace("Z", "")
-        request
-          .patch('/v1/api/set')
-          .send({ "@id": process.env.RERUM_ID_PREFIX + "622f7f0a0249b8ac889b2e2c", "test_set": unique })
-          .set('Content-Type', 'application/json; charset=utf-8')
-          .set('Authorization', "Bearer " + process.env.BOT_TOKEN_DEV)
-          .expect(200)
-          .then(response => {
-=======
     it('End to end /v1/api/set. Do a properly formatted /set call by PATCHing an existing entity.  '+
     'The Authorization header is set, it is an access token encoded with the bot.  '+
     'It should respond with a 200 with enough JSON in the response body to discern the "@id" and the property that was set.  '+
@@ -455,7 +356,6 @@
         .set('Authorization', "Bearer "+process.env.BOT_TOKEN)
         .expect(200)
         .then(response => {
->>>>>>> 1dadfc0f
             expect(response.headers["content-length"]).toBeTruthy()
             expect(response.headers["content-type"]).toBeTruthy()
             expect(response.headers["date"]).toBeTruthy()
@@ -473,20 +373,6 @@
           .catch(err => done(err))
       })
 
-<<<<<<< HEAD
-    it('End to end /v1/api/unset. Do a properly formatted /unset call by PATCHing an existing entity.  ' +
-      'The Authorization header is set, it is an access token encoded with the bot.  ' +
-      'It should respond with a 200 with enough JSON in the response body to discern the "@id" and the absence of the unset property.  ' +
-      'The Location header in the response should be present and populated and not equal the originating entity "@id".',
-      function (done) {
-        request
-          .patch('/v1/api/unset')
-          .send({ "@id": process.env.RERUM_ID_PREFIX + "622f7f0a0249b8ac889b2e2c", "test_obj": null })
-          .set('Content-Type', 'application/json; charset=utf-8')
-          .set('Authorization', "Bearer " + process.env.BOT_TOKEN_DEV)
-          .expect(200)
-          .then(response => {
-=======
     it('End to end /v1/api/unset. Do a properly formatted /unset call by PATCHing an existing entity.  '+
     'The Authorization header is set, it is an access token encoded with the bot.  '+
     'It should respond with a 200 with enough JSON in the response body to discern the "@id" and the absence of the unset property.  '+
@@ -499,7 +385,6 @@
         .set('Authorization', "Bearer "+process.env.BOT_TOKEN)
         .expect(200)
         .then(response => {
->>>>>>> 1dadfc0f
             expect(response.headers["content-length"]).toBeTruthy()
             expect(response.headers["content-type"]).toBeTruthy()
             expect(response.headers["date"]).toBeTruthy()
@@ -516,34 +401,6 @@
           })
       })
 
-<<<<<<< HEAD
-    it('End to end /v1/api/delete. Do a properly formatted /delete call by DELETEing an existing object.  ' +
-      'It will need to create an object first, then delete that object, and so must complete a /create call first.  ' +
-      'It will check the response to /create is 201 and the response to /delete is 204.', function (done) {
-        request
-          .post("/v1/api/create/")
-          .set('Content-Type', 'application/json; charset=utf-8')
-          .set('Authorization', "Bearer " + process.env.BOT_TOKEN_DEV)
-          .send({ "testing_delete": "Delete Me" })
-          .expect(201)
-          .then(response => {
-            /**
-             * We cannot delete the same object over and over again, so we need to create an object to delete. 
-             * Performing the extra /create in front of this adds unneceesary complexity - it has nothing to do with delete.
-             * TODO optimize
-             */
-            const idToDelete = response.body["@id"].replace(process.env.RERUM_ID_PREFIX, "")
-            request
-              .delete('/v1/api/delete/' + idToDelete)
-              .set('Authorization', "Bearer " + process.env.BOT_TOKEN_DEV)
-              .expect(204)
-              .then(r => {
-                //To be really strict, we could get the object and make sure it has __deleted.
-                expect(response.headers["access-control-allow-origin"]).toBe("*")
-                expect(response.headers["access-control-expose-headers"]).toBe("*")
-                done()
-              })
-=======
     it('End to end /v1/api/delete. Do a properly formatted /delete call by DELETEing an existing object.  '+
     'It will need to create an object first, then delete that object, and so must complete a /create call first.  '+
     'It will check the response to /create is 201 and the response to /delete is 204.', function(done) {
@@ -569,9 +426,9 @@
             expect(response.headers["access-control-allow-origin"]).toBe("*")
             expect(response.headers["access-control-expose-headers"]).toBe("*")
             done()
->>>>>>> 1dadfc0f
-          })
-      })
+          })
+        })
+    })
 
     it('End to end /v1/api/query. Do a properly formatted /query call by POSTing a JSON query object.  ' +
       'It should respond with a 200 and an array, even if there were no matches.  ' +
@@ -618,40 +475,6 @@
     //     .catch(err => done(err))
     // })
 
-<<<<<<< HEAD
-    it('End to end /v1/api/release.' +
-      'It will need to create an object first, then release that object, and so must complete a /create call first.  ' +
-      'It will check the response to /create is 201 and the response to /release is 200.',
-      function (done) {
-        request
-          .post("/v1/api/create/")
-          .set('Content-Type', 'application/json; charset=utf-8')
-          .set('Authorization', "Bearer " + process.env.BOT_TOKEN_DEV)
-          .send({ "testing_release": "Delete Me" })
-          .expect(201)
-          .then(response => {
-            /**
-             * We cannot release the same object over and over again, so we need to create an object to release. 
-             * Performing the extra /create in front of this adds unneceesary complexity - it has nothing to do with release.
-             * The same goes for the the remove call afterwards.
-             */
-            const idToRelease = response.body["@id"].replace(process.env.RERUM_ID_PREFIX, "")
-            const slug = "1123rcgslu1123"
-            controller.remove(slug).then(r => {
-              request
-                .patch('/v1/api/release/' + idToRelease)
-                .set('Authorization', "Bearer " + process.env.BOT_TOKEN_DEV)
-                .set('Slug', slug)
-                .expect(200)
-                .then(response => {
-                  expect(response.headers["access-control-allow-origin"]).toBe("*")
-                  expect(response.headers["access-control-expose-headers"]).toBe("*")
-                  expect(response.body.__rerum.isReleased).toBeTruthy()
-                  expect(response.body.__rerum.slug).toBe(slug)
-                  controller.remove(slug).then(s => done())
-                })
-                .catch(err => done(err))
-=======
     it('End to end /v1/api/release.'+
     'It will need to create an object first, then release that object, and so must complete a /create call first.  '+
     'It will check the response to /create is 201 and the response to /release is 200.', 
@@ -682,11 +505,12 @@
               expect(response.body.__rerum.isReleased).toBeTruthy()
               expect(response.body.__rerum.slug).toBe(slug)
               controller.remove(slug).then(s => done())
->>>>>>> 1dadfc0f
             })
-              .catch(err => done(err))
-          })
-      })
+            .catch(err => done(err))  
+          })
+          .catch(err => done(err)) 
+        })
+    })
 
     it('should use `limit` and `skip` correctly at /query',
       function (done) {
