let request = require("supertest")

//Fun fact, if you don't require app, you don't get coverage even though the tests run just fine.
let app = require('../../app')

//A super fun note.  If you do request(app), the tests will fail due to race conditions.  
//client.connect() in db-controller.js will not finish before some calls to the routes.  So strange.
//request = request(app)
request = request("http://localhost:3333")

/**
 * All the routes that work for GET requests or paths to HTML pages.
 */ 

describe('Check to see that all expected routes exists.', function() {

<<<<<<< HEAD
  it('/ -- Server index.  It should return 200 and an html page.  ', 
    function(done) {
    request
      .get('/')
      .expect('Content-Type', /html/)
      .expect('X-Powered-By', 'Express')
      .expect(200, done)
  })

  it('/v1/ -- App index. ', function(done) {
    request
      .get("/v1")
      .expect("Content-Type", "text/html; charset=UTF-8", done)
      .catch(err => done(err))
  })
=======
  // it('/ -- Server index.  It should return 200 and an html page.  ', 
  //   function(done) {
  //   request
  //     .get('/')
  //     .expect('X-Powered-By', 'Express', done)
  //     .catch(err => done(err))
  // })

  // it('/v1/ -- App index. ', function(done) {
  //   request
  //     .get("/v1")
  //     .expect(301, done)
  //     .catch(err => done(err))
  // })
>>>>>>> c4b44be8

  it('/v1/api/ -- RERUM API index.  Responds with a JSON object as a "hello world". ', function(done) {
    request
      .get("/v1/api")
      .expect("Content-Type", /json/)
      .expect(200)
      .then(response => {
          expect(Object.keys(response.body.endpoints).length).toBe(7)
          done()
      })
      .catch(err => done(err))
  })

  it('/v1/id/{_id} -- RERUM object URL GET by _id pattern.  It should return a 405.', function(done) {
    request
      .post('/v1/id/1111')
      .expect(405, done)
  })

  it('/v1/since/{_id} -- RERUM /since/:_id pattern.  It should return a 405.', function(done) {
    request
      .post('/v1/since/1111')
      .expect(405, done)
  })

  it('/v1/history/{_id} -- RERUM /history/:_id pattern.  It should return a 405.', function(done) {
    request
      .post('/v1/history/1111')
      .expect(405, done)
  })

  it('/maintenance.html -- RERUM API maintenance page.  It should return a 200 and a HTML page. ', function(done) {
    request
    .get("/maintenance.html")
    .expect("Content-Type", /html/)
    .expect(200, done)
  })

  it('context.json -- It should return a 200 and a JSON file.  ', function(done) {
    request
    .get("/v1/context.json")
    .expect("Content-Type", /json/)
    .expect(200, done)
  })

  it('/v1/terms.txt -- It should return a 200 and a plain text file. ', function(done) {
    request
    .get("/v1/terms.txt")
    .expect("Content-Type", /text/)
    .expect(200, done)
  })

  it('/v1/API.html -- RERUM API HTML page.  It should return a 200 and an HTML page. ', function(done) {
    request
    .get("/v1/API.html")
    .expect("Content-Type", /html/)
    .expect(200, done)
  })

})

describe('Checking each CRUD enpoint exists behind /api.  '+  
  'Each one should return a 405, which lets us know it is registered and being listened for.', 
  function() {

  it('/create', function(done) {
    request
      .get('/v1/api/create')
      .expect(405, done)
  })

  it('/update', function(done) {
    request
      .get('/v1/api/update')
      .expect(405, done)
  })

  it('/patch', function(done) {
    request
      .get('/v1/api/patch')
      .expect(405, done)
  })

  it('/set', function(done) {
    request
      .get('/v1/api/set')
      .expect(405, done)
  })

  it('/unset', function(done) {
    request
      .get('/v1/api/unset')
      .expect(405, done)
  })

  it('/delete', function(done) {
    request
      .get('/v1/api/delete/potato')
      .expect(405, done)
  })

  it('/query', function(done) {
    request
      .get('/v1/api/query')
      .expect(405, done)
  })
})<|MERGE_RESOLUTION|>--- conflicted
+++ resolved
@@ -14,23 +14,6 @@
 
 describe('Check to see that all expected routes exists.', function() {
 
-<<<<<<< HEAD
-  it('/ -- Server index.  It should return 200 and an html page.  ', 
-    function(done) {
-    request
-      .get('/')
-      .expect('Content-Type', /html/)
-      .expect('X-Powered-By', 'Express')
-      .expect(200, done)
-  })
-
-  it('/v1/ -- App index. ', function(done) {
-    request
-      .get("/v1")
-      .expect("Content-Type", "text/html; charset=UTF-8", done)
-      .catch(err => done(err))
-  })
-=======
   // it('/ -- Server index.  It should return 200 and an html page.  ', 
   //   function(done) {
   //   request
@@ -45,7 +28,7 @@
   //     .expect(301, done)
   //     .catch(err => done(err))
   // })
->>>>>>> c4b44be8
+
 
   it('/v1/api/ -- RERUM API index.  Responds with a JSON object as a "hello world". ', function(done) {
     request
