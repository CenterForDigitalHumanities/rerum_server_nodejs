--- conflicted
+++ resolved
@@ -15,11 +15,7 @@
  * Get port from environment and store in Express.
  */
 
-<<<<<<< HEAD
-const port = normalizePort(process.env.PORT ?? '3001')
-=======
-var port = process.env.PORT ?? 3001
->>>>>>> ba34f82a
+const port = process.env.PORT ?? 3001
 app.set('port', port)
 
 /**
@@ -52,15 +48,7 @@
   if (error.syscall !== 'listen') {
     throw error
   }
-
-<<<<<<< HEAD
-  const bind = typeof port === 'string'
-    ? 'Pipe ' + port
-    : 'Port ' + port
-=======
-  var bind = `Port ${port}`
->>>>>>> ba34f82a
-
+  const bind = `Port ${port}`
   // handle specific listen errors with friendly messages
   switch (error.code) {
     case 'EACCES':
