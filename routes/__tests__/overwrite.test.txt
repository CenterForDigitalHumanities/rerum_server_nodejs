import request from 'supertest'
import app from '../../app.js'
import { jest } from '@jest/globals'

// Mock the database and auth modules
jest.mock('../../db-controller.js')
jest.mock('../../auth/index.js')

describe('Overwrite Optimistic Locking', () => {
    let mockDb
    let mockAuth

    beforeEach(() => {
        // Reset mocks
        jest.clearAllMocks()
        
        mockDb = require('../../db-controller.js')
        mockAuth = require('../../auth/index.js')
        
        // Mock auth to always pass
        mockAuth.checkJwt = jest.fn((req, res, next) => {
            req.user = { sub: 'test-user' }
            next()
        })
    })

    test('should succeed when no version is specified (backwards compatibility)', async () => {
        const mockObject = {
            _id: 'test-id',
            '@id': 'http://example.com/test-id',
            '@context': 'http://example.com/context',
            '__rerum': {
                isOverwritten: '',
                generatedBy: 'test-user'
            },
            data: 'original-data'
        }

        mockDb.findOne = jest.fn().mockResolvedValue(mockObject)
        mockDb.replaceOne = jest.fn().mockResolvedValue({ modifiedCount: 1 })

        const response = await request(app)
            .put('/overwrite')
            .send({
                '@id': 'http://example.com/test-id',
                data: 'updated-data'
            })

        expect(response.status).toBe(200)
<<<<<<< HEAD
        expect(response.headers['current-overwritten-version']).toBeDefined()
=======
>>>>>>> de07b3f2
    })

    test('should succeed when correct version is provided', async () => {
        const mockObject = {
            _id: 'test-id',
            '@id': 'http://example.com/test-id',
            '@context': 'http://example.com/context',
            '__rerum': {
                isOverwritten: '2025-06-24T10:00:00',
                generatedBy: 'test-user'
            },
            data: 'original-data'
        }

        mockDb.findOne = jest.fn().mockResolvedValue(mockObject)
        mockDb.replaceOne = jest.fn().mockResolvedValue({ modifiedCount: 1 })

        const response = await request(app)
            .put('/overwrite')
            .set('If-Overwritten-Version', '2025-06-24T10:00:00')
            .send({
                '@id': 'http://example.com/test-id',
                data: 'updated-data'
            })

        expect(response.status).toBe(200)
<<<<<<< HEAD
        expect(response.headers['current-overwritten-version']).toBeDefined()
=======
>>>>>>> de07b3f2
    })

    test('should fail with 409 when version mismatch occurs', async () => {
        const mockObject = {
            _id: 'test-id',
            '@id': 'http://example.com/test-id',
            '@context': 'http://example.com/context',
            '__rerum': {
                isOverwritten: '2025-06-24T10:30:00', // Different from expected
                generatedBy: 'test-user'
            },
            data: 'original-data'
        }

        mockDb.findOne = jest.fn().mockResolvedValue(mockObject)

        const response = await request(app)
            .put('/overwrite')
            .set('If-Overwritten-Version', '2025-06-24T10:00:00')
            .send({
                '@id': 'http://example.com/test-id',
                data: 'updated-data'
            })

        expect(response.status).toBe(409)
        expect(response.body.message).toContain('Version conflict detected')
        expect(response.body.currentVersion).toBe('2025-06-24T10:30:00')
    })

    test('should accept version via request body as fallback', async () => {
        const mockObject = {
            _id: 'test-id',
            '@id': 'http://example.com/test-id',
            '@context': 'http://example.com/context',
            '__rerum': {
                isOverwritten: '2025-06-24T10:00:00',
                generatedBy: 'test-user'
            },
            data: 'original-data'
        }

        mockDb.findOne = jest.fn().mockResolvedValue(mockObject)
        mockDb.replaceOne = jest.fn().mockResolvedValue({ modifiedCount: 1 })

        const response = await request(app)
            .put('/overwrite')
            .send({
                '@id': 'http://example.com/test-id',
                '__expectedVersion': '2025-06-24T10:00:00',
                data: 'updated-data'
            })

        expect(response.status).toBe(200)
    })
})

describe('ID endpoint includes version header', () => {
    let mockDb

    beforeEach(() => {
        jest.clearAllMocks()
        mockDb = require('../../db-controller.js')
    })

    test('should include Current-Overwritten-Version header in GET /id response', async () => {
        const mockObject = {
            _id: 'test-id',
            '@id': 'http://example.com/test-id',
            '__rerum': {
                isOverwritten: '2025-06-24T10:00:00'
            },
            data: 'some-data'
        }

        mockDb.findOne = jest.fn().mockResolvedValue(mockObject)

        const response = await request(app)
            .get('/id/test-id')

        expect(response.status).toBe(200)
<<<<<<< HEAD
        expect(response.headers['current-overwritten-version']).toBe('2025-06-24T10:00:00')
=======
>>>>>>> de07b3f2
    })

    test('should include empty string for new objects', async () => {
        const mockObject = {
            _id: 'test-id',
            '@id': 'http://example.com/test-id',
            '__rerum': {
                isOverwritten: ''
            },
            data: 'some-data'
        }

        mockDb.findOne = jest.fn().mockResolvedValue(mockObject)

        const response = await request(app)
            .get('/id/test-id')

        expect(response.status).toBe(200)
<<<<<<< HEAD
        expect(response.headers['current-overwritten-version']).toBe('')
=======
>>>>>>> de07b3f2
    })
})<|MERGE_RESOLUTION|>--- conflicted
+++ resolved
@@ -47,10 +47,6 @@
             })
 
         expect(response.status).toBe(200)
-<<<<<<< HEAD
-        expect(response.headers['current-overwritten-version']).toBeDefined()
-=======
->>>>>>> de07b3f2
     })
 
     test('should succeed when correct version is provided', async () => {
@@ -77,10 +73,6 @@
             })
 
         expect(response.status).toBe(200)
-<<<<<<< HEAD
-        expect(response.headers['current-overwritten-version']).toBeDefined()
-=======
->>>>>>> de07b3f2
     })
 
     test('should fail with 409 when version mismatch occurs', async () => {
@@ -161,10 +153,6 @@
             .get('/id/test-id')
 
         expect(response.status).toBe(200)
-<<<<<<< HEAD
-        expect(response.headers['current-overwritten-version']).toBe('2025-06-24T10:00:00')
-=======
->>>>>>> de07b3f2
     })
 
     test('should include empty string for new objects', async () => {
@@ -183,9 +171,5 @@
             .get('/id/test-id')
 
         expect(response.status).toBe(200)
-<<<<<<< HEAD
-        expect(response.headers['current-overwritten-version']).toBe('')
-=======
->>>>>>> de07b3f2
     })
 })