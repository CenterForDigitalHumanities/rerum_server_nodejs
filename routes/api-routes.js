--- conflicted
+++ resolved
@@ -143,11 +143,7 @@
         res.status(405)
         next()
     })
-<<<<<<< HEAD
     .post(auth.checkJwt, controller.create)
-=======
-    .post(controller.create)
->>>>>>> c2e93131
     .put((req, res) => {
         res.statusMessage = 'Improper request method for creating, please use POST.'
         res.status(405)
@@ -184,11 +180,7 @@
         res.status(405)
         next()
     })
-<<<<<<< HEAD
     .put(auth.checkJwt, controller.overwrite)
-=======
-    .put(controller.overwrite)
->>>>>>> c2e93131
     .patch((req, res) => {
         res.statusMessage = 'Improper request method for overwriting, please use PUT to overwrite this object.'
         res.status(405)
@@ -221,11 +213,7 @@
         res.status(405)
         next()
     })
-<<<<<<< HEAD
     .put(auth.checkJwt, controller.putUpdate)
-=======
-    .put(controller.putUpdate)
->>>>>>> c2e93131
     .patch((req, res) => {
         res.statusMessage = 'Improper request method for updating, please use PUT to update this object.'
         res.status(405)
@@ -270,11 +258,7 @@
         res.status(405)
         next()
     })
-<<<<<<< HEAD
-    .patch(auth.checkJwt, auth.checkJwt, controller.patchUpdate)
-=======
-    .patch(controller.patchUpdate)
->>>>>>> c2e93131
+    .patch(auth.checkJwt, controller.patchUpdate)
     .head((req, res) => {
         res.statusMessage = 'Improper request method for updating, please use PATCH to alter existing keys on this object.'
         res.status(405)
@@ -312,14 +296,9 @@
     .put((req, res) => {
         res.statusMessage = 'Improper request method for updating, please use PATCH to add new keys to this object.'
         res.status(405)
-<<<<<<< HEAD
         next()
     })
     .patch(auth.checkJwt, controller.patchSet)
-=======
-        next()    })
-    .patch(controller.patchSet)
->>>>>>> c2e93131
     .head((req, res) => {
         res.statusMessage = 'Improper request method for updating, please use PATCH to add new keys to this object.'
         res.status(405)
@@ -359,11 +338,7 @@
         res.status(405)
         next()
     })
-<<<<<<< HEAD
     .patch(auth.checkJwt, controller.patchUnset)
-=======
-    .patch(controller.patchUnset)
->>>>>>> c2e93131
     .head((req, res) => {
         res.statusMessage = 'Improper request method for updating, please use PATCH to remove keys from this object.'
         res.status(405)
@@ -404,11 +379,7 @@
         res.status(405)
         next()
     })
-<<<<<<< HEAD
     .delete(auth.checkJwt, controller.delete)
-=======
-    .delete(controller.delete)  
->>>>>>> c2e93131
 
 
 /**
