--- conflicted
+++ resolved
@@ -4,10 +4,7 @@
 
 router.route('/')
     .post(controller.query)
-<<<<<<< HEAD
-=======
     .head(controller.queryHeadRequest)
->>>>>>> ce8fb4bd
     .all((req, res) => {
         res.statusMessage = 'Improper request method for requesting objects with matching properties.  Please use POST.'
         res.status(405)
